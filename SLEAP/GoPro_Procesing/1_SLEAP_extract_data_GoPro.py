--- conflicted
+++ resolved
@@ -319,11 +319,7 @@
 #It also assumes your data are organized with a folder for each mouse, and then a folder for each session, with one .avi and one .slp file in each folder.
 def new_main():
     getcontext().prec = 28
-<<<<<<< HEAD
-    ROOT = r"F:\risk videos\BLA hM4Di vs mCherry\RRD424\RDT D2 CNO"
-=======
     ROOT = r"E:\risk videos\BLA stGtACR vs EGFP"
->>>>>>> d2cc0a63
 
     for root, dirs, files in os.walk(ROOT):
         dirs[:] = [d for d in dirs if "not in final dataset" not in d]  
