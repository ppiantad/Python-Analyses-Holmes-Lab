import os, glob
from pathlib import Path
import subprocess

def find_paths_endswith(root_path, endswith) -> list:

    files = glob.glob(
        os.path.join(root_path, "**", "*%s") % (endswith), recursive=True,
    )

    return files


def main():
    ROOT = r"/media/rory/RDT VIDS/BORIS_merge/BATCH_2"
    avis = find_paths_endswith(ROOT, "merged_resized_grayscaled.mp4")
    model = "/media/rory/Padlock_DT/Opto_Speed_Analysis/models/220708_114639.centroid.n=204"
    model2 = "/media/rory/Padlock_DT/Opto_Speed_Analysis/models/220708_120742.centered_instance.n=204"

    for avi in avis:
        avi_parent = Path(avi).parents[0]
        slp_out_path = avi.replace(".mp4", ".mp4.predictions.slp")
        
        slp_file = find_paths_endswith(avi_parent, ".slp")
        
        if len(slp_file) == 0: 
            #only perform process if there arent any sleap files where merged mp4 was found
            cmd = f"sleap-track '{avi}' -m '{model}' -m '{model2}'"
            print(cmd)
            os.system(cmd)


def new_main():

<<<<<<< HEAD
    directory_path = r"I:\MATLAB\Sean CNMFe\RG-Insc-1\2022-03-12_RDT_D1"
=======
    directory_path = r"D:\Behavior Videos\BLA-NAcShell ChrimsonR vs mCherry"
>>>>>>> 1a89507c
    model_path_1 = r"D:\SLEAP\Opto_Model\220708_114639.centroid.n=204"
    model_path_2 = r"D:\SLEAP\Opto_Model\220708_120742.centered_instance.n=204"

    for root, dirs, files in os.walk(directory_path):
        # Exclude subfolders containing the exclusion string
        dirs[:] = [d for d in dirs if "not in final dataset" not in d]      
        mp4_files = [f for f in files if f.endswith('merged_resized_grayscaled.MP4')]
        # Check if any .slp file exists in the directory
        slp_files = glob.glob(os.path.join(root, '*.slp'))
        if slp_files:
            print(f"Skipping {root} directory as .slp file already exists.")
            continue
        for mp4_file in mp4_files:
            video_path = os.path.join(root, mp4_file)
            cmd = ['sleap-track', video_path, '-m', model_path_1, '-m', model_path_2]
            subprocess.run(cmd)

def one_vid():
    
    video = "D:/SLEAP/RRD76/RRD76_RDT_OPTO_CHOICE_0.1_mA_10222019_3-03_merged_resized_grayscaled.mp4"
    model = "D:/SLEAP/220708_114639.centroid.n=204"
    model2 = "D:/SLEAP/220708_120742.centered_instance.n=204"

    cmd = f"sleap-track {video} -m {model} -m {model2}"
    print(cmd)
    os.system(cmd)

if __name__ == "__new_main__":
    #main()
    new_main()
    #one_vid()<|MERGE_RESOLUTION|>--- conflicted
+++ resolved
@@ -32,11 +32,7 @@
 
 def new_main():
 
-<<<<<<< HEAD
     directory_path = r"I:\MATLAB\Sean CNMFe\RG-Insc-1\2022-03-12_RDT_D1"
-=======
-    directory_path = r"D:\Behavior Videos\BLA-NAcShell ChrimsonR vs mCherry"
->>>>>>> 1a89507c
     model_path_1 = r"D:\SLEAP\Opto_Model\220708_114639.centroid.n=204"
     model_path_2 = r"D:\SLEAP\Opto_Model\220708_120742.centered_instance.n=204"
 
