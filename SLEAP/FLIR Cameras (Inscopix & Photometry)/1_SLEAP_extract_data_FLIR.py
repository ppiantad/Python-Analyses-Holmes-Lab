--- conflicted
+++ resolved
@@ -317,13 +317,8 @@
 #This workflow has been optimized for a Windows file structure. It assumes you have your .avi files saved in a standardized way (see documentation) 
 #It also assumes your data are organized with a folder for each mouse, and then a folder for each session, with one .avi and one .slp file in each folder.
 def new_main():
-<<<<<<< HEAD
-    getcontext().prec = 28
-    ROOT = r"F:\MATLAB\TDTbin2mat\SLEAP Data_processed"
-=======
     getcontext().prec = 10
     ROOT = r"D:\MATLAB\TDTbin2mat\SLEAP Data_processed"
->>>>>>> 2b3ddd68
 
     for root, dirs, files in os.walk(ROOT):
         dirs[:] = [d for d in dirs if "not in final dataset" not in d]  
